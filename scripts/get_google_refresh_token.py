--- conflicted
+++ resolved
@@ -39,62 +39,12 @@
     }
 
     flow = InstalledAppFlow.from_client_config(client_config, SCOPES)
-<<<<<<< HEAD
-    # Explicitly request offline access and force consent to ensure refresh token is issued
-    # This ensures we get a refresh token that lasts longer
-    creds = flow.run_local_server(open_browser=True)
-    
-    # If no refresh token, try to get one by forcing re-authorization
-    if not creds.refresh_token:
-        print("WARNING: No refresh token received. Forcing re-authorization with consent prompt...", file=sys.stderr)
-        flow.redirect_uri = "http://localhost:8080/"
-        authorization_url, _ = flow.authorization_url(
-            access_type='offline',
-            include_granted_scopes='true',
-            prompt='consent'
-        )
-        print(f"\nPlease visit this URL to re-authorize:\n{authorization_url}\n")
-        import webbrowser
-        import socketserver
-        import urllib.parse
-        from http.server import BaseHTTPRequestHandler
-        
-        class OAuthHandler(BaseHTTPRequestHandler):
-            def do_GET(self):
-                query = urllib.parse.urlparse(self.path).query
-                params = urllib.parse.parse_qs(query)
-                if 'code' in params:
-                    self.send_response(200)
-                    self.send_header('Content-type', 'text/html')
-                    self.end_headers()
-                    self.wfile.write(b'<html><body><h1>Authorization successful!</h1><p>You can close this window.</p></body></html>')
-                    self.server.auth_code = params['code'][0]
-                else:
-                    self.send_response(400)
-                    self.end_headers()
-                    
-            def log_message(self, format, *args):
-                pass
-        
-        with socketserver.TCPServer(("", 8080), OAuthHandler) as httpd:
-            webbrowser.open(authorization_url)
-            httpd.timeout = 300
-            httpd.handle_request()
-            
-            if not hasattr(httpd, 'auth_code'):
-                print("ERROR: Authorization failed or timed out.", file=sys.stderr)
-                sys.exit(3)
-            
-            flow.fetch_token(code=httpd.auth_code)
-            creds = flow.credentials
-=======
     creds = flow.run_local_server(
         open_browser=True,
         access_type="offline",
         include_granted_scopes="true",
         prompt="consent",
     )
->>>>>>> c4c7451b
 
     if not creds.refresh_token:
         print("ERROR: No refresh token returned. Ensure you haven't previously consented with same scope, or reset test users.", file=sys.stderr)
